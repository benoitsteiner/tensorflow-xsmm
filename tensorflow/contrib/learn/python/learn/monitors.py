--- conflicted
+++ resolved
@@ -48,15 +48,15 @@
 
   Stores and reports training loss throughout learning
 
-    Parameters:
-        print_steps: Number of steps in between printing cost.
-        early_stopping_rounds:  Activates early stopping if this is not None.
-                                Loss needs to decrease at least every
-                                <early_stopping_rounds>
-                                round(s) to continue training. (default: None)
-        verbose: Level of verbosity of output.
-
-    """
+  Parameters:
+    print_steps: Number of steps in between printing cost.
+    early_stopping_rounds:  Activates early stopping if this is not None.
+                            Loss needs to decrease at least every
+                            <early_stopping_rounds>
+                            round(s) to continue training. (default: None)
+    verbose: Level of verbosity of output.
+
+  """
 
   def __init__(self, print_steps=100, early_stopping_rounds=None, verbose=1):
     self.print_steps = print_steps
@@ -71,10 +71,6 @@
     self.all_train_loss_buffer = []
     self.verbose = verbose
     self.epoch = None
-    self._estimator = None
-
-  def set_estimator(self, estimator):
-    self._estimator = estimator
 
   def update(self, global_step, step_number, training_loss, sess,
              feed_params_fn, loss_expression_tensor):
@@ -82,16 +78,17 @@
 
     Triggers printed output if appropriate
 
-            global_step:
-            step_number: current step in training
-            training_loss: float value of training loss
-            sess: session for computation (used to calculate validation loss)
-            feed_params_fn: function generating dict with information like
-            epoch. Sometimes None.
-            loss_expression_tensor: Tensor applied to validation data to
-            calculate val loss
-
-        """
+    Args:
+      global_step: global step number
+      step_number: current step in training
+      training_loss: float value of training loss
+      sess: session for computation (used to calculate validation loss)
+      feed_params_fn: function generating dict with information like
+        epoch. Sometimes None.
+      loss_expression_tensor: Tensor applied to validation data to
+        calculate val loss
+
+    """
     self.steps = step_number
     self.global_step = global_step
     self.print_train_loss_buffer.append(training_loss)
@@ -106,12 +103,12 @@
     self.report()
 
   def _set_last_loss_seen(self):
-    """Sets last_loss_seen attribute to most recent training error"""
+    """Sets last_loss_seen attribute to most recent training error."""
     self.last_loss_seen = self.all_train_loss_buffer[-1]
     self._estimator = None
 
   def report(self):
-    """Checks whether to report, and prints loss information if appropriate"""
+    """Checks whether to report, and prints loss information if appropriate."""
     if self.verbose and (self.steps % self.print_steps == 0):
       self._set_training_summary()
       print(self._summary_str)
@@ -120,9 +117,10 @@
     self._estimator = estimator
 
   def monitor_inducing_stop(self):
-    """Returns True if the monitor requests the model stop (e.g.
-
-    for early stopping)
+    """Returns True if the monitor requests the model stop.
+
+    Returns:
+      True if the monitor requests the model stop (e.g. for early stopping).
     """
     if self.early_stopping_rounds is None:
       return False
@@ -136,11 +134,15 @@
     """Validation requires access to TensorFlow placeholders.
 
     Not used in this Monitor
+
+    Args:
+      inp: not used
+      out: not used
     """
     pass
 
   def _set_epoch(self, feed_params_fn):
-    """Sets self.epoch from a function that generates a dictionary including this info"""
+    """Sets self.epoch from a function providing this info in a dict."""
     if feed_params_fn:
       feed_params = feed_params_fn()
       self.epoch = feed_params["epoch"] if "epoch" in feed_params else None
@@ -170,26 +172,25 @@
 
 
 class ValidationMonitor(BaseMonitor):
-  """Monitor that reports score for validation data and uses validation data for early stopping
-
-        val_X: Validation features
-        val_y: Validation labels
-        n_classes: Number of labels in output. 0 for regression
-        print_steps: Number of steps in between printing cost.
-        early_stopping_rounds:  Activates early stopping if this is not None.
-                                Loss needs to decrease at least every
-                                <early_stopping_rounds>
-                                round(s) to continue training. (default: None)
-
-    """
+  """Monitor that reports validation score and uses it for early stopping.
+
+  Parameters:
+    val_X: Validation features
+    val_y: Validation labels
+    n_classes: Number of labels in output. 0 for regression
+    print_steps: Number of steps in between printing cost.
+    early_stopping_rounds:  Activates early stopping if this is not None.
+                            Loss needs to decrease at least every
+                            <early_stopping_rounds>
+                            round(s) to continue training. (default: None)
+  """
 
   def __init__(self,
                val_X,
                val_y,
                n_classes=0,
                print_steps=100,
-               early_stopping_rounds=None,
-               logdir=None):
+               early_stopping_rounds=None):
     super(ValidationMonitor, self).__init__(
         print_steps=print_steps,
         early_stopping_rounds=early_stopping_rounds)
@@ -197,19 +198,9 @@
     self.print_val_loss_buffer = []
     self.all_val_loss_buffer = []
     self._summary_writer = None
-<<<<<<< HEAD
-
-  def set_estimator(self, estimator):
-    super(ValidationMonitor, self).set_estimator(estimator)
-    if estimator._output_dir is None:
-      return
-    self._summary_writer = train.SummaryWriter(os.path.join(
-        estimator._output_dir, "eval"))
-=======
->>>>>>> 7cddb41a
 
   def create_val_feed_dict(self, inp, out):
-    """Set tensorflow placeholders and create validation data feed"""
+    """Set tensorflow placeholders and create validation data feed."""
     self.val_feeder.set_placeholders(inp, out)
     self.val_dict = self.val_feeder.get_feed_dict_fn()()
 
@@ -220,10 +211,10 @@
     self._summary_writer = train.SummaryWriter(os.path.join(estimator._output_dir, 'eval'))
 
   def _set_last_loss_seen(self):
-    """Sets self.last_loss_seen to most recent validation loss
-
-        Also stores this value to appropriate buffers
-        """
+    """Sets self.last_loss_seen to most recent validation loss.
+
+    Also stores this value to appropriate buffers
+    """
     [val_loss] = self.sess.run(
         [self.loss_expression_tensor],
         feed_dict=self.val_dict)
@@ -237,15 +228,8 @@
       value.simple_value = float(val_loss)
       self._summary_writer.add_summary(summary, self.global_step)
 
-    if self._summary_writer is not None:
-      summary = summary_pb2.Summary()
-      value = summary.value.add()
-      value.tag = "loss"
-      value.simple_value = float(val_loss)
-      self._summary_writer.add_summary(summary, self.global_step)
-
   def _modify_summary_string(self):
-    """Adds validation data to string to print and resets validation printing buffer"""
+    """Flushes validation print buffer into summary string."""
     avg_val_loss = np.mean(self.print_val_loss_buffer)
     self.print_val_loss_buffer = []
     val_loss_string = "avg. val loss: {val_loss:.5f}".format(
