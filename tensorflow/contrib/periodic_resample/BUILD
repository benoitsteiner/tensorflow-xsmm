--- conflicted
+++ resolved
@@ -97,11 +97,8 @@
     ],
     deps = [
         ":all_ops",
-<<<<<<< HEAD
-=======
         "//tensorflow/core:framework",
         "//tensorflow/core:test",
->>>>>>> 4fdb7cc4
         "//tensorflow/core:test_main",
         "//tensorflow/core:testlib",
     ],
