--- conflicted
+++ resolved
@@ -131,19 +131,12 @@
   tf_http_archive(
       name = "libxsmm_archive",
       urls = [
-<<<<<<< HEAD
-=======
           "https://mirror.bazel.build/github.com/hfp/libxsmm/archive/1.9.tar.gz",
->>>>>>> f202958e
           "https://github.com/hfp/libxsmm/archive/1.9.tar.gz",
       ],
       sha256 = "cd8532021352b4a0290d209f7f9bfd7c2411e08286a893af3577a43457287bfa",
       strip_prefix = "libxsmm-1.9",
-<<<<<<< HEAD
-      build_file = str(Label("//third_party:libxsmm.BUILD")),
-=======
       build_file = clean_dep("//third_party:libxsmm.BUILD"),
->>>>>>> f202958e
   )
 
   tf_http_archive(
