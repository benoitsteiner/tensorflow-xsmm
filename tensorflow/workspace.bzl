# TensorFlow external dependencies that can be loaded in WORKSPACE files.

load("//third_party/gpus:cuda_configure.bzl", "cuda_configure")
load("//third_party/sycl:sycl_configure.bzl", "sycl_configure")


# Parse the bazel version string from `native.bazel_version`.
def _parse_bazel_version(bazel_version):
  # Remove commit from version.
  version = bazel_version.split(" ", 1)[0]

  # Split into (release, date) parts and only return the release
  # as a tuple of integers.
  parts = version.split('-', 1)

  # Turn "release" into a tuple of strings
  version_tuple = ()
  for number in parts[0].split('.'):
    version_tuple += (str(number),)
  return version_tuple

# Check that a specific bazel version is being used.
def check_version(bazel_version):
  if "bazel_version" not in dir(native):
    fail("\nCurrent Bazel version is lower than 0.2.1, expected at least %s\n" % bazel_version)
  elif not native.bazel_version:
    print("\nCurrent Bazel is not a release version, cannot check for compatibility.")
    print("Make sure that you are running at least Bazel %s.\n" % bazel_version)
  else:
    current_bazel_version = _parse_bazel_version(native.bazel_version)
    minimum_bazel_version = _parse_bazel_version(bazel_version)
    if minimum_bazel_version > current_bazel_version:
      fail("\nCurrent Bazel version is {}, expected at least {}\n".format(
          native.bazel_version, bazel_version))
  pass

# Temporary workaround to support including TensorFlow as a submodule until this
# use-case is supported in the next Bazel release.
def _temp_workaround_http_archive_impl(repo_ctx):
   repo_ctx.template("BUILD", repo_ctx.attr.build_file,
                     {"%ws%": repo_ctx.attr.repository}, False)
   repo_ctx.download_and_extract(repo_ctx.attr.urls, "", repo_ctx.attr.sha256,
                                 "", repo_ctx.attr.strip_prefix)

temp_workaround_http_archive = repository_rule(
   implementation=_temp_workaround_http_archive_impl,
   attrs = {
      "build_file": attr.label(),
      "repository": attr.string(),
      "urls": attr.string_list(default = []),
      "sha256": attr.string(default = ""),
      "strip_prefix": attr.string(default = ""),
   })

# If TensorFlow is linked as a submodule.
# path_prefix and tf_repo_name are no longer used.
def tf_workspace(path_prefix = "", tf_repo_name = ""):
  cuda_configure(name = "local_config_cuda")
  sycl_configure(name = "local_config_sycl")
  if path_prefix:
    print("path_prefix was specified to tf_workspace but is no longer used and will be removed in the future.")
  if tf_repo_name:
    print("tf_repo_name was specified to tf_workspace but is no longer used and will be removed in the future.")

  native.new_http_archive(
      name = "eigen_archive",
      urls = [
          "http://bazel-mirror.storage.googleapis.com/bitbucket.org/eigen/eigen/get/60578b474802.tar.gz",
          "https://bitbucket.org/eigen/eigen/get/60578b474802.tar.gz",
      ],
      sha256 = "7527cda827aff351981ebd910012e16be4d899c28a9ae7f143ae60e7f3f7b83d",
      strip_prefix = "eigen-eigen-60578b474802",
      build_file = str(Label("//third_party:eigen.BUILD")),
  )

  native.new_http_archive(
      name = "libxsmm_archive",
      urls = [
<<<<<<< HEAD
          "https://github.com/hfp/libxsmm/archive/1.6.4.tar.gz",
      ],
      sha256 = "3788bf1cdb60f119f8a04ed7ed96861322e539ce2d2ea977f00431d6b2b80beb",
      strip_prefix = "libxsmm-1.6.4",
=======
          # "http://bazel-mirror.storage.googleapis.com/github.com/hfp/libxsmm/archive/1.6.1.tar.gz",
          "https://github.com/hfp/libxsmm/archive/1.6.5.tar.gz",
      ],
      sha256 = "5231419a8e13e7a6d286cf25d32a3aa75c443a625e5ea57024d36468bc3d5936",
      strip_prefix = "libxsmm-1.6.5",
>>>>>>> 7fce9863
      build_file = str(Label("//third_party:libxsmm.BUILD")),
  )

  native.bind(
      name = "xsmm_avx",
      actual = "@libxsmm_archive//third_party:xsmm_avx",
  )

  native.http_archive(
      name = "com_googlesource_code_re2",
      urls = [
          "http://bazel-mirror.storage.googleapis.com/github.com/google/re2/archive/b94b7cd42e9f02673cd748c1ac1d16db4052514c.tar.gz",
          "https://github.com/google/re2/archive/b94b7cd42e9f02673cd748c1ac1d16db4052514c.tar.gz",
      ],
      sha256 = "bd63550101e056427c9e7ff12a408c1c8b74e9803f393ca916b2926fc2c4906f",
      strip_prefix = "re2-b94b7cd42e9f02673cd748c1ac1d16db4052514c",
  )

  native.http_archive(
      name = "gemmlowp",
      urls = [
          "http://bazel-mirror.storage.googleapis.com/github.com/google/gemmlowp/archive/a6f29d8ac48d63293f845f2253eccbf86bc28321.tar.gz",
          "https://github.com/google/gemmlowp/archive/a6f29d8ac48d63293f845f2253eccbf86bc28321.tar.gz",
      ],
      sha256 = "75d40ea8e68b0d1644f052fffe8f14a410b2a73d40ccb859a95c0578d194ec26",
      strip_prefix = "gemmlowp-a6f29d8ac48d63293f845f2253eccbf86bc28321",
  )

  native.new_http_archive(
      name = "farmhash_archive",
      urls = [
          "http://bazel-mirror.storage.googleapis.com/github.com/google/farmhash/archive/92e897b282426729f4724d91a637596c7e2fe28f.zip",
          "https://github.com/google/farmhash/archive/92e897b282426729f4724d91a637596c7e2fe28f.zip",
      ],
      sha256 = "4c626d1f306bda2c6804ab955892f803f5245f4dcaecb4979dc08b091256da54",
      strip_prefix = "farmhash-92e897b282426729f4724d91a637596c7e2fe28f",
      build_file = str(Label("//third_party:farmhash.BUILD")),
  )

  native.bind(
      name = "farmhash",
      actual = "@farmhash//:farmhash",
  )

  native.http_archive(
      name = "highwayhash",
      urls = [
          "http://bazel-mirror.storage.googleapis.com/github.com/google/highwayhash/archive/4bce8fc6a9ca454d9d377dbc4c4d33488bbab78f.tar.gz",
          "https://github.com/google/highwayhash/archive/4bce8fc6a9ca454d9d377dbc4c4d33488bbab78f.tar.gz",
      ],
      sha256 = "b159a62fb05e5f6a6be20aa0df6a951ebf44a7bb96ed2e819e4e35e17f56854d",
      strip_prefix = "highwayhash-4bce8fc6a9ca454d9d377dbc4c4d33488bbab78f",
  )

  native.new_http_archive(
      name = "nasm",
      urls = [
          "http://bazel-mirror.storage.googleapis.com/www.nasm.us/pub/nasm/releasebuilds/2.12.02/nasm-2.12.02.tar.bz2",
          "http://www.nasm.us/pub/nasm/releasebuilds/2.12.02/nasm-2.12.02.tar.bz2",
      ],
      sha256 = "00b0891c678c065446ca59bcee64719d0096d54d6886e6e472aeee2e170ae324",
      strip_prefix = "nasm-2.12.02",
      build_file = str(Label("//third_party:nasm.BUILD")),
  )

  temp_workaround_http_archive(
      name = "jpeg",
      urls = [
          "http://bazel-mirror.storage.googleapis.com/github.com/libjpeg-turbo/libjpeg-turbo/archive/1.5.1.tar.gz",
          "https://github.com/libjpeg-turbo/libjpeg-turbo/archive/1.5.1.tar.gz",
      ],
      sha256 = "c15a9607892113946379ccea3ca8b85018301b200754f209453ab21674268e77",
      strip_prefix = "libjpeg-turbo-1.5.1",
      build_file = str(Label("//third_party/jpeg:jpeg.BUILD")),
      repository = tf_repo_name,
  )

  native.new_http_archive(
      name = "png_archive",
      urls = [
          "http://bazel-mirror.storage.googleapis.com/github.com/glennrp/libpng/archive/v1.2.53.zip",
          "https://github.com/glennrp/libpng/archive/v1.2.53.zip",
      ],
      sha256 = "c35bcc6387495ee6e757507a68ba036d38ad05b415c2553b3debe2a57647a692",
      strip_prefix = "libpng-1.2.53",
      build_file = str(Label("//third_party:png.BUILD")),
  )

  native.new_http_archive(
      name = "gif_archive",
      urls = [
          "http://bazel-mirror.storage.googleapis.com/ufpr.dl.sourceforge.net/project/giflib/giflib-5.1.4.tar.gz",
          "http://ufpr.dl.sourceforge.net/project/giflib/giflib-5.1.4.tar.gz",
          "http://pilotfiber.dl.sourceforge.net/project/giflib/giflib-5.1.4.tar.gz",
      ],
      sha256 = "34a7377ba834397db019e8eb122e551a49c98f49df75ec3fcc92b9a794a4f6d1",
      strip_prefix = "giflib-5.1.4",
      build_file = str(Label("//third_party:gif.BUILD")),
  )

  native.new_http_archive(
      name = "six_archive",
      urls = [
          "http://bazel-mirror.storage.googleapis.com/pypi.python.org/packages/source/s/six/six-1.10.0.tar.gz",
          "http://pypi.python.org/packages/source/s/six/six-1.10.0.tar.gz",
      ],
      sha256 = "105f8d68616f8248e24bf0e9372ef04d3cc10104f1980f54d57b2ce73a5ad56a",
      strip_prefix = "six-1.10.0",
      build_file = str(Label("//third_party:six.BUILD")),
  )

  native.new_http_archive(
      name = "werkzeug",
      urls = [
          "http://bazel-mirror.storage.googleapis.com/pypi.python.org/packages/b7/7f/44d3cfe5a12ba002b253f6985a4477edfa66da53787a2a838a40f6415263/Werkzeug-0.11.10.tar.gz",
          "https://pypi.python.org/packages/b7/7f/44d3cfe5a12ba002b253f6985a4477edfa66da53787a2a838a40f6415263/Werkzeug-0.11.10.tar.gz",
      ],
      strip_prefix = "Werkzeug-0.11.10",
      sha256 = "cc64dafbacc716cdd42503cf6c44cb5a35576443d82f29f6829e5c49264aeeee",
      build_file = str(Label("//third_party:werkzeug.BUILD")),
  )

  native.bind(
      name = "six",
      actual = "@six_archive//:six",
  )

  native.http_archive(
      name = "protobuf",
      urls = [
          "http://bazel-mirror.storage.googleapis.com/github.com/google/protobuf/archive/008b5a228b37c054f46ba478ccafa5e855cb16db.tar.gz",
          "https://github.com/google/protobuf/archive/008b5a228b37c054f46ba478ccafa5e855cb16db.tar.gz",
      ],
      sha256 = "2737ad055eb8a9bc63ed068e32c4ea280b62d8236578cb4d4120eb5543f759ab",
      strip_prefix = "protobuf-008b5a228b37c054f46ba478ccafa5e855cb16db",
  )

  native.new_http_archive(
      name = "gmock_archive",
      urls = [
          "http://bazel-mirror.storage.googleapis.com/pkgs.fedoraproject.org/repo/pkgs/gmock/gmock-1.7.0.zip/073b984d8798ea1594f5e44d85b20d66/gmock-1.7.0.zip",
          "http://pkgs.fedoraproject.org/repo/pkgs/gmock/gmock-1.7.0.zip/073b984d8798ea1594f5e44d85b20d66/gmock-1.7.0.zip",
      ],
      sha256 = "26fcbb5925b74ad5fc8c26b0495dfc96353f4d553492eb97e85a8a6d2f43095b",
      strip_prefix = "gmock-1.7.0",
      build_file = str(Label("//third_party:gmock.BUILD")),
  )

  native.bind(
      name = "gtest",
      actual = "@gmock_archive//:gtest",
  )

  native.bind(
      name = "gtest_main",
      actual = "@gmock_archive//:gtest_main",
  )

  native.bind(
      name = "python_headers",
      actual = str(Label("//util/python:python_headers")),
  )

  native.new_http_archive(
      name = "pcre",
      sha256 = "ccdf7e788769838f8285b3ee672ed573358202305ee361cfec7a4a4fb005bbc7",
      urls = [
          "http://bazel-mirror.storage.googleapis.com/ftp.exim.org/pub/pcre/pcre-8.39.tar.gz",
          "http://ftp.exim.org/pub/pcre/pcre-8.39.tar.gz",
      ],
      strip_prefix = "pcre-8.39",
      build_file = str(Label("//third_party:pcre.BUILD")),
  )

  native.new_http_archive(
      name = "swig",
      sha256 = "58a475dbbd4a4d7075e5fe86d4e54c9edde39847cdb96a3053d87cb64a23a453",
      urls = [
          "http://bazel-mirror.storage.googleapis.com/ufpr.dl.sourceforge.net/project/swig/swig/swig-3.0.8/swig-3.0.8.tar.gz",
          "http://ufpr.dl.sourceforge.net/project/swig/swig/swig-3.0.8/swig-3.0.8.tar.gz",
          "http://pilotfiber.dl.sourceforge.net/project/swig/swig/swig-3.0.8/swig-3.0.8.tar.gz",
      ],
      strip_prefix = "swig-3.0.8",
      build_file = str(Label("//third_party:swig.BUILD")),
  )

  native.new_http_archive(
      name = "curl",
      sha256 = "ff3e80c1ca6a068428726cd7dd19037a47cc538ce58ef61c59587191039b2ca6",
      urls = [
          "http://bazel-mirror.storage.googleapis.com/curl.haxx.se/download/curl-7.49.1.tar.gz",
          "https://curl.haxx.se/download/curl-7.49.1.tar.gz",
      ],
      strip_prefix = "curl-7.49.1",
      build_file = str(Label("//third_party:curl.BUILD")),
  )

  # grpc expects //external:protobuf_clib and //external:protobuf_compiler
  # to point to the protobuf's compiler library.
  native.bind(
      name = "protobuf_clib",
      actual = "@protobuf//:protoc_lib",
  )

  native.bind(
      name = "protobuf_compiler",
      actual = "@protobuf//:protoc_lib",
  )

  native.new_http_archive(
      name = "grpc",
      urls = [
          "http://bazel-mirror.storage.googleapis.com/github.com/grpc/grpc/archive/d7ff4ff40071d2b486a052183e3e9f9382afb745.tar.gz",
          "https://github.com/grpc/grpc/archive/d7ff4ff40071d2b486a052183e3e9f9382afb745.tar.gz",
      ],
      sha256 = "a15f352436ab92c521b1ac11e729e155ace38d0856380cf25048c5d1d9ba8e31",
      strip_prefix = "grpc-d7ff4ff40071d2b486a052183e3e9f9382afb745",
      build_file = str(Label("//third_party:grpc.BUILD")),
  )

  # protobuf expects //external:grpc_cpp_plugin to point to grpc's
  # C++ plugin code generator.
  native.bind(
      name = "grpc_cpp_plugin",
      actual = "@grpc//:grpc_cpp_plugin",
  )

  native.bind(
      name = "grpc_lib",
      actual = "@grpc//:grpc++_unsecure",
  )

  native.new_http_archive(
      name = "linenoise",
      sha256 = "7f51f45887a3d31b4ce4fa5965210a5e64637ceac12720cfce7954d6a2e812f7",
      urls = [
          "http://bazel-mirror.storage.googleapis.com/github.com/antirez/linenoise/archive/c894b9e59f02203dbe4e2be657572cf88c4230c3.tar.gz",
          "https://github.com/antirez/linenoise/archive/c894b9e59f02203dbe4e2be657572cf88c4230c3.tar.gz",
      ],
      strip_prefix = "linenoise-c894b9e59f02203dbe4e2be657572cf88c4230c3",
      build_file = str(Label("//third_party:linenoise.BUILD")),
  )

  # TODO(phawkins): currently, this rule uses an unofficial LLVM mirror.
  # Switch to an official source of snapshots if/when possible.
  temp_workaround_http_archive(
      name = "llvm",
      urls = [
          "http://bazel-mirror.storage.googleapis.com/github.com/llvm-mirror/llvm/archive/4e9e4f277ad254e02a0cff33c61cd827e600da62.tar.gz",
          "https://github.com/llvm-mirror/llvm/archive/4e9e4f277ad254e02a0cff33c61cd827e600da62.tar.gz",
      ],
      sha256 = "ec67c57dfd85c2bb857fd13011c5c2aa3f1dc9f40c0a5bac13e78e76d6b61aa6",
      strip_prefix = "llvm-4e9e4f277ad254e02a0cff33c61cd827e600da62",
      build_file = str(Label("//third_party/llvm:llvm.BUILD")),
      repository = tf_repo_name,
  )

  native.new_http_archive(
      name = "jsoncpp_git",
      urls = [
          "http://bazel-mirror.storage.googleapis.com/github.com/open-source-parsers/jsoncpp/archive/11086dd6a7eba04289944367ca82cea71299ed70.tar.gz",
          "https://github.com/open-source-parsers/jsoncpp/archive/11086dd6a7eba04289944367ca82cea71299ed70.tar.gz",
      ],
      sha256 = "07d34db40593d257324ec5fb9debc4dc33f29f8fb44e33a2eeb35503e61d0fe2",
      strip_prefix = "jsoncpp-11086dd6a7eba04289944367ca82cea71299ed70",
      build_file = str(Label("//third_party:jsoncpp.BUILD")),
  )

  native.bind(
      name = "jsoncpp",
      actual = "@jsoncpp_git//:jsoncpp",
  )

  native.http_archive(
      name = "boringssl",
      urls = [
          "http://bazel-mirror.storage.googleapis.com/github.com/google/boringssl/archive/bbcaa15b0647816b9a1a9b9e0d209cd6712f0105.tar.gz",
          "https://github.com/google/boringssl/archive/bbcaa15b0647816b9a1a9b9e0d209cd6712f0105.tar.gz",  # 2016-07-11
      ],
      sha256 = "025264d6e9a7ad371f2f66d17a28b6627de0c9592dc2eb54afd062f68f1f9aa3",
      strip_prefix = "boringssl-bbcaa15b0647816b9a1a9b9e0d209cd6712f0105",
  )

  native.new_http_archive(
      name = "nanopb_git",
      urls = [
          "http://bazel-mirror.storage.googleapis.com/github.com/nanopb/nanopb/archive/1251fa1065afc0d62f635e0f63fec8276e14e13c.tar.gz",
          "https://github.com/nanopb/nanopb/archive/1251fa1065afc0d62f635e0f63fec8276e14e13c.tar.gz",
      ],
      sha256 = "ab1455c8edff855f4f55b68480991559e51c11e7dab060bbab7cffb12dd3af33",
      strip_prefix = "nanopb-1251fa1065afc0d62f635e0f63fec8276e14e13c",
      build_file = str(Label("//third_party:nanopb.BUILD")),
  )

  native.bind(
      name = "nanopb",
      actual = "@nanopb_git//:nanopb",
  )

  native.new_http_archive(
      name = "zlib_archive",
      urls = [
          "http://bazel-mirror.storage.googleapis.com/zlib.net/zlib-1.2.8.tar.gz",
          "http://zlib.net/fossils/zlib-1.2.8.tar.gz",
      ],
      sha256 = "36658cb768a54c1d4dec43c3116c27ed893e88b02ecfcb44f2166f9c0b7f2a0d",
      strip_prefix = "zlib-1.2.8",
      build_file = str(Label("//third_party:zlib.BUILD")),
  )

  native.bind(
      name = "zlib",
      actual = "@zlib_archive//:zlib",
  )

  # Make junit-4.12 available as //external:junit
  native.http_jar(
      name = "junit_jar",
      url = "https://github.com/junit-team/junit4/releases/download/r4.12/junit-4.12.jar",
      sha256 = "59721f0805e223d84b90677887d9ff567dc534d7c502ca903c0c2b17f05c116a",
  )

  native.bind(
      name = "junit",
      actual = "@junit_jar//jar",
  )

  temp_workaround_http_archive(
      name = "jemalloc",
      urls = [
          "http://bazel-mirror.storage.googleapis.com/github.com/jemalloc/jemalloc/archive/4.4.0.tar.gz",
          "https://github.com/jemalloc/jemalloc/archive/4.4.0.tar.gz",
      ],
      sha256 = "3c8f25c02e806c3ce0ab5fb7da1817f89fc9732709024e2a81b6b82f7cc792a8",
      strip_prefix = "jemalloc-4.4.0",
      build_file = str(Label("//third_party:jemalloc.BUILD")),
      repository = tf_repo_name,
  )<|MERGE_RESOLUTION|>--- conflicted
+++ resolved
@@ -76,18 +76,11 @@
   native.new_http_archive(
       name = "libxsmm_archive",
       urls = [
-<<<<<<< HEAD
-          "https://github.com/hfp/libxsmm/archive/1.6.4.tar.gz",
-      ],
-      sha256 = "3788bf1cdb60f119f8a04ed7ed96861322e539ce2d2ea977f00431d6b2b80beb",
-      strip_prefix = "libxsmm-1.6.4",
-=======
           # "http://bazel-mirror.storage.googleapis.com/github.com/hfp/libxsmm/archive/1.6.1.tar.gz",
           "https://github.com/hfp/libxsmm/archive/1.6.5.tar.gz",
       ],
       sha256 = "5231419a8e13e7a6d286cf25d32a3aa75c443a625e5ea57024d36468bc3d5936",
       strip_prefix = "libxsmm-1.6.5",
->>>>>>> 7fce9863
       build_file = str(Label("//third_party:libxsmm.BUILD")),
   )
 
