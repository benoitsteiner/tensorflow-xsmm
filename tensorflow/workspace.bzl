--- conflicted
+++ resolved
@@ -126,15 +126,9 @@
       urls = [
           "https://github.com/hfp/libxsmm/archive/1.9.tar.gz",
       ],
-<<<<<<< HEAD
       sha256 = "cd8532021352b4a0290d209f7f9bfd7c2411e08286a893af3577a43457287bfa",
       strip_prefix = "libxsmm-1.9",
       build_file = str(Label("//third_party:libxsmm.BUILD")),
-=======
-      sha256 = "2ade869c3f42f23b5263c7d594aa3c7e5e61ac6a3afcaf5d6e42899d2a7986ce",
-      strip_prefix = "libxsmm-1.8.1",
-      build_file = clean_dep("//third_party:libxsmm.BUILD"),
->>>>>>> 90e015a8
   )
 
   tf_http_archive(
